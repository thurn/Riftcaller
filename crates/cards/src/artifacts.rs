// Copyright © Spelldawn 2021-present

// Licensed under the Apache License, Version 2.0 (the "License");
// you may not use this file except in compliance with the License.
// You may obtain a copy of the License at

//    https://www.apache.org/licenses/LICENSE-2.0

// Unless required by applicable law or agreed to in writing, software
// distributed under the License is distributed on an "AS IS" BASIS,
// WITHOUT WARRANTIES OR CONDITIONS OF ANY KIND, either express or implied.
// See the License for the specific language governing permissions and
// limitations under the License.

//! Card definitions for the Weapon card type

use data::card_definition::{
    Ability, AbilityType, CardConfig, CardDefinition, Cost, TargetRequirement,
};
use data::card_name::CardName;
use data::primitives::{CardType, Rarity, School, Side};
use data::text::{Keyword, Sentence};
use data::utils;
use linkme::distributed_slice;
use rules::card_text::text;
use rules::helpers::*;
use rules::mutations::OnEmpty;
use rules::{abilities, mutations, DEFINITIONS};

pub fn initialize() {}

#[distributed_slice(DEFINITIONS)]
pub fn lodestone() -> CardDefinition {
    CardDefinition {
        name: CardName::Lodestone,
        cost: cost(1),
        image: sprite("Rexard/SpellBookPage01/SpellBookPage01_png/SpellBook01_78"),
        card_type: CardType::Artifact,
        side: Side::Champion,
        school: School::Time,
        rarity: Rarity::Common,
        abilities: vec![
            abilities::store_mana_on_play::<12>(),
            abilities::activated_take_mana::<2>(actions(1)),
        ],
        config: CardConfig::default(),
    }
}

#[distributed_slice(DEFINITIONS)]
pub fn sanctum_passage() -> CardDefinition {
    CardDefinition {
        name: CardName::SanctumPassage,
        cost: cost(2),
        image: sprite("Rexard/SpellBookPage01/SpellBookPage01_png/SpellBook01_77"),
        card_type: CardType::Artifact,
        side: Side::Champion,
        school: School::Time,
        rarity: Rarity::Common,
        abilities: vec![Ability {
            text: text!(
                "The first time each turn you access the Sanctum, access 1 additional card."
            ),
            ability_type: AbilityType::Standard,
            delegates: vec![
                on_raid_access_start(face_up_in_play, |g, s, raid_id| {
                    once_per_turn(g, s, raid_id, save_raid_id);
                }),
                add_sanctum_access::<1>(matching_raid),
            ],
        }],
        config: CardConfig::default(),
    }
}

#[distributed_slice(DEFINITIONS)]
pub fn accumulator() -> CardDefinition {
    CardDefinition {
        name: CardName::Accumulator,
        cost: cost(3),
        image: sprite("Rexard/SpellBookPage01/SpellBookPage01_png/SpellBook01_76"),
        card_type: CardType::Artifact,
        side: Side::Champion,
        school: School::Time,
        rarity: Rarity::Common,
        abilities: vec![
            Ability {
                text: text!(Keyword::SuccessfulRaid, Keyword::Store(Sentence::Start, 1)),
                ability_type: AbilityType::Standard,
                delegates: vec![on_raid_success(face_up_in_play, |g, s, _| {
                    add_stored_mana(g, s.card_id(), 1);
                    alert(g, &s);
                })],
            },
            Ability {
                text: text!(Keyword::Store(Sentence::Start, 1), ", then take all stored mana."),
                ability_type: AbilityType::Activated(actions(1), TargetRequirement::None),
                delegates: vec![on_activated(|g, s, activated| {
                    let mana = add_stored_mana(g, s.card_id(), 1);
                    mutations::take_stored_mana(g, activated.card_id(), mana, OnEmpty::Ignore);
                })],
            },
        ],
        config: CardConfig::default(),
    }
}

#[distributed_slice(DEFINITIONS)]
fn mystic_portal() -> CardDefinition {
    CardDefinition {
        name: CardName::MysticPortal,
        cost: cost(5),
        image: sprite("Rexard/SpellBookPage01/SpellBookPage01_png/SpellBook01_75"),
        card_type: CardType::Artifact,
        side: Side::Champion,
        school: School::Time,
        rarity: Rarity::Common,
        abilities: vec![
            abilities::store_mana_on_play::<12>(),
            Ability {
                text: text!(
                    "Raid an",
                    Keyword::InnerRoom(Sentence::Internal),
                    "you have not raided this turn.",
                    "If successful,",
                    Keyword::Take(Sentence::Internal, 3)
                ),
                ability_type: AbilityType::Activated(
                    actions(1),
                    TargetRequirement::TargetRoom(|g, ability_id, room_id| {
                        is_inner_room(room_id)
                            && utils::is_false(|| {
                                Some(
                                    *g.ability_state(ability_id)?.room_turns.get(&room_id)?
                                        == g.data.turn,
                                )
                            })
                    }),
                ),
                delegates: vec![
                    on_activated(|g, s, activated| {
                        initiate_raid(g, s, activated.target);
                    }),
                    on_raid_start(always, |g, s, raid_start| {
                        let turn = g.data.turn;
                        g.ability_state_mut(s.ability_id())
                            .room_turns
                            .insert(raid_start.target, turn);
                    }),
                    on_raid_success(matching_raid, |g, s, _| {
                        mutations::take_stored_mana(g, s.card_id(), 3, OnEmpty::MoveToDiscard);
                    }),
                ],
            },
        ],
        config: CardConfig::default(),
    }
}

#[distributed_slice(DEFINITIONS)]
pub fn storage_crystal() -> CardDefinition {
    CardDefinition {
        name: CardName::StorageCrystal,
        cost: cost(0),
        image: sprite("Rexard/SpellBookPage01/SpellBookPage01_png/SpellBook01_74"),
        card_type: CardType::Artifact,
        side: Side::Champion,
        school: School::Time,
        rarity: Rarity::Common,
        abilities: vec![
            Ability {
                text: text![Keyword::Dawn, Keyword::Take(Sentence::Start, 1)],
                ability_type: AbilityType::Standard,
                delegates: vec![at_dawn(|g, s, _| {
                    let taken = mutations::take_stored_mana(g, s.card_id(), 1, OnEmpty::Ignore);
                    alert_if_nonzero(g, &s, taken);
                })],
            },
            Ability {
                text: text![Keyword::Store(Sentence::Start, 3)],
                ability_type: AbilityType::Activated(actions(1), TargetRequirement::None),
                delegates: vec![on_activated(|g, s, _| {
                    add_stored_mana(g, s.card_id(), 3);
                })],
            },
        ],
        config: CardConfig::default(),
    }
}

#[distributed_slice(DEFINITIONS)]
pub fn magical_resonator() -> CardDefinition {
    CardDefinition {
        name: CardName::MagicalResonator,
        cost: cost(1),
        image: sprite("Rexard/SpellBookPage01/SpellBookPage01_png/SpellBook01_73"),
        card_type: CardType::Artifact,
        side: Side::Champion,
        school: School::Time,
        rarity: Rarity::Common,
        abilities: vec![
            abilities::store_mana_on_play::<9>(),
            Ability {
                text: text![
                    Keyword::Take(Sentence::Start, 3),
                    ".",
                    "Use this ability only once per turn."
                ],
<<<<<<< HEAD
                ability_type: AbilityType::Activated(actions(1), TargetRequirement::None),
=======
                ability_type: AbilityType::Activated(
                    Cost { mana: None, actions: 1, custom_cost: once_per_turn_ability() },
                    TargetRequirement::None,
                ),
>>>>>>> 819b98a8
                delegates: vec![on_activated(|g, _s, activated| {
                    mutations::take_stored_mana(g, activated.card_id(), 3, OnEmpty::MoveToDiscard);
                })],
            },
        ],
        config: CardConfig::default(),
    }
}<|MERGE_RESOLUTION|>--- conflicted
+++ resolved
@@ -206,14 +206,10 @@
                     ".",
                     "Use this ability only once per turn."
                 ],
-<<<<<<< HEAD
-                ability_type: AbilityType::Activated(actions(1), TargetRequirement::None),
-=======
                 ability_type: AbilityType::Activated(
                     Cost { mana: None, actions: 1, custom_cost: once_per_turn_ability() },
                     TargetRequirement::None,
                 ),
->>>>>>> 819b98a8
                 delegates: vec![on_activated(|g, _s, activated| {
                     mutations::take_stored_mana(g, activated.card_id(), 3, OnEmpty::MoveToDiscard);
                 })],
